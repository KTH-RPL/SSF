--- conflicted
+++ resolved
@@ -10,12 +10,7 @@
 
 Pre-trained weights for models are available in [Zenodo](https://zenodo.org/records/12751363) link. Check usage in [2. Evaluation](#2-evaluation) or [3. Visualization](#3-visualization).
 
-<<<<<<< HEAD
 Task: __Self-Supervised__ Scene Flow Estimation in Autonomous Driving. No human-label needed. Real-time inference (15-20Hz in RTX3090).
-=======
-Pre-trained weights for models are available in [Zenodo](https://zenodo.org/records/12632962). 
-Check usage in [2. Evaluation](#2-evaluation) or [3. Visualization](#3-visualization). 
->>>>>>> a71c9ef4
 
 We directly follow our previous work [code structure](https://github.com/KTH-RPL/DeFlow), so you may want to start from the easier one with supervised learning first: Try [DeFlow](https://github.com/KTH-RPL/DeFlow). Then you will find this is simple to you (things about how to train under self-supervised). Here are **Scripts** quick view in this repo:
 
@@ -30,7 +25,6 @@
 
 - `3_vis.py` : For visualization of the results with a video.
 
-<<<<<<< HEAD
 <details> <summary>🎁 <b>One repository, All methods!</b> </summary>
 <!-- <br> -->
 You can try following methods in our code without any effort to make your own benchmark.
@@ -45,9 +39,8 @@
 - [ ] ... more on the way
 
 </details>
-=======
+
 💡: Want to learn how to add your own network in this structure? Check [Contribute](assets/README.md#contribute) section and know more about the code.
->>>>>>> a71c9ef4
 
 ## 0. Setup
 
@@ -118,14 +111,7 @@
 python 1_train.py model=deflow lr=2e-4 epochs=9 batch_size=16 loss_fn=seflowLoss "add_seloss={chamfer_dis: 1.0, static_flow_loss: 1.0, dynamic_chamfer_dis: 1.0, cluster_based_pc0pc1: 1.0}" "model.target.num_iters=2" "model.val_monitor=val/Dynamic/Mean"
 ```
 
-<<<<<<< HEAD
 Or you can directly download the pre-trained weight from [Zenodo](https://zenodo.org/records/12751363/files/seflow_best.ckpt) and skip the training step. 
-=======
-To help community benchmarking, we provide our weights including fastflow3d, deflow [Zendo](https://zenodo.org/records/12632962). 
-These checkpoints also include parameters and status of that epoch inside it. If you are interested in weights of ablation studies, please contact us.
-
-Note: Please use these weights by following the term of use of the trained dataset (since weights are trained on these datasets) as [Argoverse 2 Term of Use](https://www.argoverse.org/about.html) mentioned: Using it under Non-Commercially (CC BY-NC-SA 4.0).
->>>>>>> a71c9ef4
 
 ### Other Benchmark Models
 
@@ -135,16 +121,12 @@
 python 1_train.py model=deflow lr=2e-4 epochs=20 batch_size=16 loss_fn=ff3dLoss
 ```
 
-<<<<<<< HEAD
 Note: You may found the different settings in the paper that is all methods are enlarge learning rate to 2e-4 and decrease the epochs to 20 for faster converge (Through analysis, we also found it had better performance). 
 However, we kept the setting on lr=2e-6 and 50 epochs in the paper experiment for fair comparison with ZeroFlow where we directly use their provided weights etc.
 
 ## 2. Evaluation
 
 You can view Wandb dashboard for the training and evaluation results or upload result to online leaderboard.
-=======
-You can view Wandb dashboard for the training and evaluation results or run/submit to av2 leaderboard to get official results follow below steps.
->>>>>>> a71c9ef4
 
 Since in training, we save all hyper-parameters and model checkpoints, the only thing you need to do is to specify the checkpoint path. Remember to set the data path correctly also.
 
